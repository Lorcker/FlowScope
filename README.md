<<<<<<< HEAD
New version with flow tracking and more
=======================================

Check out this fork: https://github.com/pudelkoM/FlowScope

It integrates fancy automatic flow tracking into FlowScope, but it's not yet cleaned up.

Old documentation
=================
=======
# FlowScope 
>>>>>>> 7beb980e

FlowScope is an oscilloscope for your network traffic. It records all traffic continuously in a ring buffer and dumps specific flows to disk on trigger events.
Triggers can be packets matching a user-defined filter.


# Architecture

![path_of_a_packet](path_of_a_packet.png)

FlowScope consists of 3 different task that classify, analyze and dump packets.
These can be programmed and modified by user modules written in Lua.

Further it uses the QQ ring buffer which allows non-destructive early dequeuing (peeking) at the head and the ``concurrent_hash_map`` from [TBB](https://www.threadingbuildingblocks.org/docs/help/index.htm).

Due to their nature as C++ template classes, ``concurrent_hash_map``s need to be instantiated with known key and value types at compile time. But this would require a module author to write their own bindings for their wanted flow keys and values. As this is bothersome, we already define and bind multiple versions of the hash maps with type agnostic byte arrays of common sizes. As long as a key/value fits in one of the byte arrays, a hash map can be created dynamically at run time with any type.


# QQ (Queue-in-Queue) Ringbuffer

FlowScope can use the QQ ringbuffer to keep packets in memory instead of discarding them immediately. 
QQ consists of 2 levels of nested queues; the outer queue holding references to the inner ones, and the inner queues actually storing the data. This layered design improves multi-threaded performance by reducing the contention for the mutex guarding access. Instead of acquiring the lock on every insert/dequeue, threads get a complete inner queue exclusively for a short time.
This model works nicely with the common receive-side scaling (RSS) optimization in NICs, because QQ perseveres intra-flow packet ordering.
The inner queues store variably sized objects (like packets) tightly packed without losing useful properties like random access.

Further, QQ allows access to elements a the queue head without dequeuing them, so that analyzers see new packets as soon as possible. Contrary to other buffers QQ aims to be as filled as possible. It does not allow dequeuing packets until the fill level reaches the high water mark, so that as many as possible packets are still available in case of detected anomalies.


## Analyzer

The Analyzer(s) dequeues packets either directly from a NIC or through an intermediary ring buffer (QQ) as soon as they arrive (``rte_eth_rx_burst()``/``QQ_peek()``). With the ``extractFlowKey()`` function each packet is classified into one of the N flow tables by extracting its identifying flow feature (e.g. 5-Tuple, IP ID, etc.). This process is idempotent and does not yet involve any state. Basic pre-filtering can be performed very cheaply here, e.g., by discarding IPv4 traffic in an IPv6-only measurement. The function therefore returns if a packet is interesting at all and to which hash table it belongs. The Checker is informed about every interesting packet.

From the flow key the flow state is looked up in the corresponding hash table. This locks the cell for exclusive read-write access until the user module function ``handlePacket()`` returns.
``handlePacket()`` can perform arbitrary flow analysis based on the flows previous state and the current packet and updates the flow state with new data. Should a threshold be passed or an anomaly be identified, the function can request the archival of this flow by returning ``true`` (For efficiency reasons this should only happen once per flow. A simple bool flag in the flow state usually suffices). 

For such flows a PCAP filter expression has then to be build by the module in the ``buildPacketFilter()`` function.


## Checker

Since the modules ``handlePacket()`` function is only called for arriving packets, there would be no way to detect and delete inactive flows. Therefore a checker iterates over all flows in the hash tables in regular intervals and passes them to the ``checkExpiry()`` module function. Here the user can decide if a flow is still active, by, e.g. keeping the timestamp of the last seen packet or protocol specific flags (e.g. TCP fin). Should a flow deemed inactive, it is purged from the hash map and the dumpers are instructed to forget its matching filter rule.

<i>Due to technical limitations hash tables generally are not concurrently iterable and write-able. As a workaround we store every key in an array and just iterate of this array instead.</i>


## Dumper

Dumpers dequeue packets from the QQ ring buffer as late as possible to maximize the amount of information available in case of a detected anomaly.

The [pflua](https://github.com/Igalia/pflua) framework is used to facilitate high performance packet matching with the familiar PCAP filter syntax. More precisely the [pfmatch](https://github.com/Igalia/pflua/blob/master/doc/pfmatch.md) dialect, also seen in Snabb, is used. It is more powerful then normal pflang filters as it directly attaches functions to matches instead of just returning a yes/no filter decision. Together with the Lua-JIT compiler this allows better optimization and direct dumping to the appropriate per-flow pcap file.

Due to their (possibly immensely) delayed processing of the packets, rules can not be immediately discarded once a flow is inactive or the capture of interesting flows could end early, leading to missing packets. If the Checkers requests deletion of of a flow rule, the timestamp of the last seen packet is also included. With this Dumpers know exactly when it is safe to finally forget about a rule; if the other dequeued packets in QQ are older than the timestamp.


## Simple Example - Flow Statistics

The following describes the inner workings off FlowScope and the stages a packets passes through on the example of the flow statistics user module [examples/liveStatistician.lua](https://github.com/pudelkoM/FlowScope/blob/master/examples/liveStatistician.lua) which calculates traffic metrics for IP flows.

To get access to utility functions for time, protocol parsing and libmoon itself, the module import them in [lines 1-6](https://github.com/pudelkoM/FlowScope/blob/master/examples/liveStatistician.lua#L1-L6).

Next the modules defines local variables that are not exposed to the FlowScope driver. This can be configuration or values required for calculations, like here. flowStatistician defines a flow as expired once no packet has arrived in [30 seconds](https://github.com/pudelkoM/FlowScope/blob/master/examples/liveStatistician.lua#L10).

### Analyzer

Next come the required module definitions so that FlowScope knows what to initialize and which functions to call. Lines [12 to 22](https://github.com/pudelkoM/FlowScope/blob/master/examples/liveStatistician.lua#L12-L22) define a C struct which encapsulates the state of a flow. In [module.stateType](https://github.com/pudelkoM/FlowScope/blob/master/examples/liveStatistician.lua#L25) this type is exposed, so that FlowScope can instantiate the hash tables with this as the value type. It is possible to give an alternative default state to all-zeros with [module.defaultState](https://github.com/pudelkoM/FlowScope/blob/master/examples/liveStatistician.lua#L26).
Lastly the flow key types are defined. Since FlowScope already comes with a IP 5-Tuple key and extraction function, it is reused from the tuple lib.

With the flowkey extracted the associated flow state is looked up from the hash table and the [handlePacket](https://github.com/pudelkoM/FlowScope/blob/master/examples/liveStatistician.lua#L29) function is called.

### Checker

Next is the checker configured. [module.checkInterval](https://github.com/pudelkoM/FlowScope/blob/master/examples/liveStatistician.lua#L42) sets how often it should run. Here it is set to observe 5 seconds intervals of traffic.
With the [checkInitializer](https://github.com/pudelkoM/FlowScope/blob/master/examples/liveStatistician.lua#L44) a module can perform setup actions for the checker state. It is run once per checker-run, at the very beginning, before any flow is accessed. Here the module sets some counters and an empty list for the top X flows ([L45-49](https://github.com/pudelkoM/FlowScope/blob/master/examples/liveStatistician.lua#L45-L49)).

The [checkExpiry](https://github.com/pudelkoM/FlowScope/blob/master/examples/liveStatistician.lua#L67) function is then called for every flow currently present in the hash tables. In its arguments it holds the flow key, flow state and checker state.
The module calculates various [traffic metrics](https://github.com/pudelkoM/FlowScope/blob/master/examples/liveStatistician.lua#L70-L72) such as bits per second and packets per second and then [compares](https://github.com/pudelkoM/FlowScope/blob/master/examples/liveStatistician.lua#L52-L65) this flow to the others if it contains more traffic.
For the next checker run, the counters of a flow are [reset](https://github.com/pudelkoM/FlowScope/blob/master/examples/liveStatistician.lua#L80-L83).
Further it adds this flows metric to a [global counter](https://github.com/pudelkoM/FlowScope/blob/master/examples/liveStatistician.lua#L77-L78) to also get data about the total amount traffic.

Lastly the checker decides if a flow is still active by comparing its last seen value (filled in by the analyzers) to the current time ([L85-90](https://github.com/pudelkoM/FlowScope/blob/master/examples/liveStatistician.lua#L85-L90)).

At the end of a run, the collected data is printed out in the [checkFinalizer](https://github.com/pudelkoM/FlowScope/blob/master/examples/liveStatistician.lua#L93-L101) function.

### Path of a Packet

First the flow key has to be extracted from the packet. This is done in the [extractIP5Tuple](https://github.com/pudelkoM/FlowScope/blob/master/lua/tuple.lua#L96) and [extractIP5TupleUni](https://github.com/pudelkoM/FlowScope/blob/master/lua/tuple.lua#L72) functions. By using libmoon's packet library stack the packet is layer-for-layer unwrapped and the key buffer is [filled](https://github.com/pudelkoM/FlowScope/blob/master/lua/tuple.lua#L76-L88) with the information. 

## Advanced Example - TTL Analysis

# Installation

1. `git submodule update --init --recursive`
2. Compile libmoon in the `libmoon` submodule. Follow instructions [there](https://github.com/libmoon/libmoon#installation).
3. `cd build ; cmake .. ; make ; cd ..`
4. `./libmoon/build/libmoon lua/flowscope.lua --help`

FlowScope requires gcc 5 or later. You can use

    CC=gcc-5 CXX=g++-5 cmake ..

to set the compiler if gcc 5 is not your default.


# Usage

## Immediate mode without buffering/dumping

A simple test setup with synthetic traffic for quick testing can be built with two directly connected machines.

* Install FlowScope on host A und [libmoon](https://github.com/emmericp/libmoon) on host B
* Start monitoring on host A: ```./libmoon/build/libmoon lua/flowscope.lua examples/liveStatistician.lua <dev>```
* Run ```./build/libmoon examples/pktgen.lua --rate=5000 <dev>``` on host B

The `pktgen.lua` MoonGen script generates 1000 UDP flows in the subnet 10.0.0.0/16 on random ports in the range 1234 to 2234.

For a 40 Gbit XL710 NIC you should see similar output like this on the monitor host:
```
Top flows over sliding 5s window:
#       bps     pps     Flow
1 649586.24 10826.44 ipv4_5tuple{ip_a: 10.0.0.10, ip_b: 10.1.0.10, port_a: 2143, port_b: 1234, proto: udp}
2 648500.83 10808.35 ipv4_5tuple{ip_a: 10.0.0.10, ip_b: 10.1.0.10, port_a: 1950, port_b: 1234, proto: udp}
3 647902.81 10798.38 ipv4_5tuple{ip_a: 10.0.0.10, ip_b: 10.1.0.10, port_a: 2164, port_b: 1234, proto: udp}
[...]
Active flows 1000, cumulative packets 53329880 [10665976.00/s], cumulative bytes 3199792800 [639958560.00/s], took 0.00s
```

# Hardware Requirements

1. A CPU with a constant and invariant TSC. All recent Intel CPUs (Nehalem or newer) have this feature.
2. See [libmoon](https://github.com/emmericp/libmoon)

# Mini Benchmark

The following mini benchmark show the processing rate of FlowScope analyzer threads when doing no analysis on packets.
To minimize influence of module functions, the benchmark was created with the noop.lua module which does only extract IP 5-Tuples and accesses the hash tables, but does not calculate anything. It more or less measures the upper performance bound.

Packet rates for 1 M flows:
![benchmarks/noop.pdf](benchmarks/noop.png)

Packet rates for 4 Threads:
![benchmarks/flow-scaling.pdf](benchmarks/flow-scaling.png)<|MERGE_RESOLUTION|>--- conflicted
+++ resolved
@@ -1,17 +1,3 @@
-<<<<<<< HEAD
-New version with flow tracking and more
-=======================================
-
-Check out this fork: https://github.com/pudelkoM/FlowScope
-
-It integrates fancy automatic flow tracking into FlowScope, but it's not yet cleaned up.
-
-Old documentation
-=================
-=======
-# FlowScope 
->>>>>>> 7beb980e
-
 FlowScope is an oscilloscope for your network traffic. It records all traffic continuously in a ring buffer and dumps specific flows to disk on trigger events.
 Triggers can be packets matching a user-defined filter.
 
